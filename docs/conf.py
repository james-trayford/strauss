# Configuration file for the Sphinx documentation builder.
#
# This file only contains a selection of the most common options. For a full
# list see the documentation:
# https://www.sphinx-doc.org/en/master/usage/configuration.html

# -- Path setup --------------------------------------------------------------

# If extensions (or modules to document with autodoc) are in another directory,
# add these directories to sys.path here. If the directory is relative to the
# documentation root, use os.path.abspath to make it absolute, like shown here.
#
import os
import sys
sys.path.insert(0, os.path.abspath('..'))
sys.path.insert(0, os.path.abspath('../../src/strauss/presets'))
<<<<<<< HEAD
import sphinx_pdj_theme
=======

>>>>>>> a393be15

# -- Project information -----------------------------------------------------

project = 'STRAUSS'
copyright = '2023, Dr. James Trayford'
author = 'Dr. James Trayford'

# The full version, including alpha/beta/rc tags
release = '1.0'


# -- General configuration ---------------------------------------------------

# Add any Sphinx extension module names here, as strings. They can be
# extensions coming with Sphinx (named 'sphinx.ext.*') or your custom
# ones.
extensions = ['sphinx.ext.autodoc', 'sphinx.ext.doctest',
              'sphinx.ext.intersphinx', 'sphinx.ext.todo',
              'sphinx.ext.ifconfig', 'sphinx.ext.viewcode',
              'sphinx.ext.inheritance_diagram',
              'sphinx.ext.autosummary','sphinx.ext.coverage',
              'sphinx.ext.napoleon', "myst_parser",
<<<<<<< HEAD
              "sphinx_exec_code"]
=======
              'sphinxcontrib.jquery']

html_js_files = [
    'js/custom.js'
]

>>>>>>> a393be15
#'recommonmark',
#              'sphinx_markdown_tables'


print(extensions)

# Add any paths that contain templates here, relative to this directory.
templates_path = ['_templates']

# List of patterns, relative to source directory, that match files and
# directories to ignore when looking for source files.
# This pattern also affects html_static_path and html_extra_path.
exclude_patterns = ['_build', 'Thumbs.db', '.DS_Store']

todo_include_todos = True

# -- Options for HTML output -------------------------------------------------

# The theme to use for HTML and HTML Help pages.  See the documentation for
# a list of builtin themes.
#
html_theme = 'nature'
# html_theme_path = [sphinx_pdj_theme.get_html_theme_path()]

# Add any paths that contain custom static files (such as style sheets) here,
# relative to this directory. They are copied after the builtin static files,
# so a file named "default.css" will overwrite the builtin "default.css".
html_static_path = ['_static']

# html_theme_options = {
#     'page_width': '1200px'
# }<|MERGE_RESOLUTION|>--- conflicted
+++ resolved
@@ -14,11 +14,7 @@
 import sys
 sys.path.insert(0, os.path.abspath('..'))
 sys.path.insert(0, os.path.abspath('../../src/strauss/presets'))
-<<<<<<< HEAD
 import sphinx_pdj_theme
-=======
-
->>>>>>> a393be15
 
 # -- Project information -----------------------------------------------------
 
@@ -41,19 +37,11 @@
               'sphinx.ext.inheritance_diagram',
               'sphinx.ext.autosummary','sphinx.ext.coverage',
               'sphinx.ext.napoleon', "myst_parser",
-<<<<<<< HEAD
-              "sphinx_exec_code"]
-=======
-              'sphinxcontrib.jquery']
+              "sphinx_exec_code", 'sphinxcontrib.jquery']
 
 html_js_files = [
     'js/custom.js'
 ]
-
->>>>>>> a393be15
-#'recommonmark',
-#              'sphinx_markdown_tables'
-
 
 print(extensions)
 
